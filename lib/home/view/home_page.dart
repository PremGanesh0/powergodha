--- conflicted
+++ resolved
@@ -31,6 +31,7 @@
 library;
 
 import 'package:authentication_repository/authentication_repository.dart';
+import 'package:floating_draggable_widget/floating_draggable_widget.dart';
 import 'package:flutter/material.dart';
 import 'package:flutter_bloc/flutter_bloc.dart';
 import 'package:flutter_screenutil/flutter_screenutil.dart';
@@ -158,7 +159,6 @@
   Widget build(BuildContext context) {
     final localizations = AppLocalizations.of(context);
 
-<<<<<<< HEAD
     return FloatingDraggableWidget(
       floatingWidget: GestureDetector(
         onTap: () {
@@ -213,46 +213,6 @@
               if (state.status == HomeStatus.loading) {
                 return const Center(child: CircularProgressIndicator());
               }
-=======
-    return SafeArea(
-      top: false,
-      child: Scaffold(
-        drawer: const AppDrawer(),
-        appBar: AppBar(
-          title: Text(localizations?.appTitle ?? 'PowerGodha'),
-          elevation: 0,
-          actions: [
-            IconButton(
-              icon: const Icon(Icons.search),
-              tooltip: 'Search',
-              onPressed: () {
-                // TODO: Navigate to search
-              },
-            ),
-            BlocBuilder<HomeBloc, HomeState>(
-              builder: (context, state) {
-                return _NotificationButton(
-                  notificationCount: state.notificationCount,
-                  onPressed: () {
-                    // TODO: Navigate to notifications
-                  },
-                );
-              },
-            ),
-            // IconButton(
-            //   icon: const Icon(Icons.refresh),
-            //   tooltip: 'Refresh',
-            //   onPressed: () {
-            //     context.read<HomeBloc>().add(const RefreshHomeData());
-            //   },
-            // ),
-          ],
-        ),
-        body: BlocBuilder<HomeBloc, HomeState>(
-          builder: (context, state) {
-            if (state.status == HomeStatus.loading) {
-              return const Center(child: CircularProgressIndicator());
-            }
 
             if (state.status == HomeStatus.error) {
               return Center(
@@ -286,7 +246,6 @@
                 ),
               );
             }
->>>>>>> d8ff758f
 
             return RefreshIndicator(
               onRefresh: () async {
@@ -353,61 +312,59 @@
                       // Record information card
                       RecordInfoCard(profitLossReport: state.profitLossReport),
 
-                      FittedBox(
-                        child: Padding(
-                          padding: const EdgeInsets.all(8),
-                          child: _QuickActions(
-                            actions: [
-                              QuickAction(
-                                icon: 'assets/icons/offers.png',
-                                label: 'Offers',
-                                onPressed: () {
-                                  // Navigate to offers
-                                },
-                              ),
-                              QuickAction(
-                                icon:
-                                    'assets/icons/profitable_dairy_farming.png',
-                                label: 'Profitable\nDairy Farming',
-                                onPressed: () {
-                                  Navigator.of(context).push(ProfitableDiaryFarmView.route());
-                                },
-                              ),
-                              QuickAction(
-                                icon: 'assets/icons/backyard_poultry.png',
-                                label: 'Backyar\nPoultry',
-                                onPressed: () {
-                                  Navigator.of(
-                                    context,
-                                  ).pushNamed(AppRoutes.profile);
-                                },
-                              ),
-                              QuickAction(
-                                icon: 'assets/icons/goat_farming.png',
-                                label: 'Goat \n Farming',
-                                onPressed: () {
-                                  // Navigate to help
-                                },
-                              ),
-                              QuickAction(
-                                icon: 'assets/icons/record_milk.png',
-                                label: 'Record Milk',
-                                onPressed: () {
-                                  // Navigator.of(
-                                  //   context,
-                                  // ).pushNamed(AppRoutes.record);
-                                },
-                              ),
-                            ],
+                        FittedBox(
+                          child: Padding(
+                            padding: const EdgeInsets.all(8),
+                            child: _QuickActions(
+                              actions: [
+                                QuickAction(
+                                  icon: 'assets/icons/offers.png',
+                                  label: 'Offers',
+                                  onPressed: () {
+                                    // Navigate to offers
+                                  },
+                                ),
+                                QuickAction(
+                                  icon: 'assets/icons/profitable_dairy_farming.png',
+                                  label: 'Profitable\nDairy Farming',
+                                  onPressed: () {
+                                    // Navigate to analytics
+                                  },
+                                ),
+                                QuickAction(
+                                  icon: 'assets/icons/backyard_poultry.png',
+                                  label: 'Backyar\nPoultry',
+                                  onPressed: () {
+                                    Navigator.of(context).pushNamed(AppRoutes.profile);
+                                  },
+                                ),
+                                QuickAction(
+                                  icon: 'assets/icons/goat_farming.png',
+                                  label: 'Goat \n Farming',
+                                  onPressed: () {
+                                    // Navigate to help
+                                  },
+                                ),
+                                QuickAction(
+                                  icon: 'assets/icons/record_milk.png',
+                                  label: 'Record Milk',
+                                  onPressed: () {
+                                    // Navigator.of(
+                                    //   context,
+                                    // ).pushNamed(AppRoutes.record);
+                                  },
+                                ),
+                              ],
+                            ),
                           ),
                         ),
-                      ),
-                    ],
+                      ],
+                    ),
                   ),
                 ),
-              ),
-            );
-          },
+              );
+            },
+          ),
         ),
       ),
     );

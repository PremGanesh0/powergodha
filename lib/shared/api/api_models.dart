--- conflicted
+++ resolved
@@ -4,61 +4,6 @@
 /// These models provide a consistent structure for handling API responses.
 library;
 
-<<<<<<< HEAD
-=======
-import 'dart:ui';
-
-/// {@template about_app_data}
-/// Model for about app data response.
-///
-/// This model represents the structure of the about app data API response,
-/// which includes various types of content like 'about_us', 'contact_us', etc.
-/// {@endtemplate}
-class AboutAppData {
-  /// Creates an [AboutAppData] instance.
-  const AboutAppData({required this.type, required this.languageId, required this.content});
-
-  /// Factory constructor for JSON deserialization.
-  factory AboutAppData.fromJson(Map<String, dynamic> json) {
-    return AboutAppData(
-      type: json['type'] as String? ?? '',
-      languageId: json['language_id'] as int? ?? 0,
-      content: json['content'] as String? ?? '',
-    );
-  }
-
-  /// The type of content (e.g., 'about_us', 'contact_us').
-  final String type;
-
-  /// The language ID for the content.
-  final int languageId;
-
-  /// The HTML content.
-  final String content;
-
-  @override
-  int get hashCode => type.hashCode ^ languageId.hashCode ^ content.hashCode;
-
-  @override
-  bool operator ==(Object other) {
-    if (identical(this, other)) return true;
-    return other is AboutAppData &&
-        other.type == type &&
-        other.languageId == languageId &&
-        other.content == content;
-  }
-
-  /// Converts the instance to JSON.
-  Map<String, dynamic> toJson() {
-    return {'type': type, 'language_id': languageId, 'content': content};
-  }
-
-  @override
-  String toString() {
-    return 'AboutAppData(type: $type, languageId: $languageId, content: ${content.substring(0, content.length > 50 ? 50 : content.length)}...)';
-  }
-}
->>>>>>> d8ff758f
 
 /// {@template api_error}
 /// API error response structure.
